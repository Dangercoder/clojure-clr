--- conflicted
+++ resolved
@@ -1,49 +1,47 @@
-﻿/**
- *   Copyright (c) Rich Hickey. All rights reserved.
- *   The use and distribution terms for this software are covered by the
- *   Eclipse Public License 1.0 (http://opensource.org/licenses/eclipse-1.0.php)
- *   which can be found in the file epl-v10.html at the root of this distribution.
- *   By using this software in any fashion, you are agreeing to be bound by
- * 	 the terms of this license.
- *   You must not remove this notice, or any other, from this software.
- **/
+﻿/**
+ *   Copyright (c) Rich Hickey. All rights reserved.
+ *   The use and distribution terms for this software are covered by the
+ *   Eclipse Public License 1.0 (http://opensource.org/licenses/eclipse-1.0.php)
+ *   which can be found in the file epl-v10.html at the root of this distribution.
+ *   By using this software in any fashion, you are agreeing to be bound by
+ * 	 the terms of this license.
+ *   You must not remove this notice, or any other, from this software.
+ **/
+
+/**
+ *   Author: David Miller
+ **/
+
+using System;
+using System.Collections.Generic;
+using System.Linq;
+#if CLR2
+using Microsoft.Scripting.Ast;
+#else
+using System.Linq.Expressions;
+#endif
+using System.Text;
 
-/**
- *   Author: David Miller
- **/
-
-using System;
-<<<<<<< HEAD
-=======
-using System.Collections.Generic;
-using System.Linq;
-#if CLR2
-using Microsoft.Scripting.Ast;
-#else
-using System.Linq.Expressions;
-#endif
-using System.Text;
->>>>>>> c9fe3026
-
-namespace clojure.lang.CljCompiler.Ast
-{
-    abstract class UntypedExpr : Expr
-    {
-        #region Expr Members
-        
-        public bool HasClrType
-        {
-            get { return false;  }
-        }
-
-        public Type ClrType
-        {
-            get { throw new ArgumentException("Has no CLR type"); }
-        }
-
-        public abstract object Eval();
-        public abstract Expression GenCode(RHC rhc, ObjExpr objx, GenContext context);
-
-        #endregion
-    }
-}
+
+namespace clojure.lang.CljCompiler.Ast
+{
+    abstract class UntypedExpr : Expr
+    {
+        #region Expr Members
+        
+        public bool HasClrType
+        {
+            get { return false;  }
+        }
+
+        public Type ClrType
+        {
+            get { throw new ArgumentException("Has no CLR type"); }
+        }
+
+        public abstract object Eval();
+        public abstract Expression GenCode(RHC rhc, ObjExpr objx, GenContext context);
+
+        #endregion
+    }
+}